--- conflicted
+++ resolved
@@ -45,11 +45,7 @@
     if getattr(setup_interface_logging, "has_run", False):
         return
 
-<<<<<<< HEAD
-    if not conf_file:
-=======
     if conf_file == '':
->>>>>>> 6f0d175c
         logger = logging.getLogger('luigi-interface')
         logger.setLevel(logging.DEBUG)
 
