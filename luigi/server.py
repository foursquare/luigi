# -*- coding: utf-8 -*-
#
# Copyright 2012-2015 Spotify AB
#
# Licensed under the Apache License, Version 2.0 (the "License");
# you may not use this file except in compliance with the License.
# You may obtain a copy of the License at
#
# http://www.apache.org/licenses/LICENSE-2.0
#
# Unless required by applicable law or agreed to in writing, software
# distributed under the License is distributed on an "AS IS" BASIS,
# WITHOUT WARRANTIES OR CONDITIONS OF ANY KIND, either express or implied.
# See the License for the specific language governing permissions and
# limitations under the License.
#
"""
Simple REST server that takes commands in a JSON payload
Interface to the :py:class:`~luigi.scheduler.Scheduler` class.
See :doc:`/central_scheduler` for more info.
"""
#
# Description: Added codes for visualization of how long each task takes
# running-time until it reaches the next status (failed or done)
# At "{base_url}/tasklist", all completed(failed or done) tasks are shown.
# At "{base_url}/tasklist", a user can select one specific task to see
# how its running-time has changed over time.
# At "{base_url}/tasklist/{task_name}", it visualizes a multi-bar graph
# that represents the changes of the running-time for a selected task
# up to the next status (failed or done).
# This visualization let us know how the running-time of the specific task
# has changed over time.
#
# Copyright 2015 Naver Corp.
# Author Yeseul Park (yeseul.park@navercorp.com)
#

import atexit
import json
import logging
import os
import signal
import sys
import datetime
import time

import pkg_resources
from threading import Thread
import tornado.gen
import tornado.httpclient
import tornado.httpserver
import tornado.ioloop
import tornado.netutil
import tornado.web
from tornado.concurrent import Future

from luigi.scheduler import Scheduler, RPC_METHODS

logger = logging.getLogger("luigi.server")


def call_in_thread(fun, *args, **kwargs):
    future = Future()
    def wrapper():
        try:
            future.set_result(fun(*args, **kwargs))
        except Exception as e:
            future.set_exception(e)
    Thread(target=wrapper).start()
    return future


class RPCHandler(tornado.web.RequestHandler):
    """
    Handle remote scheduling calls using rpc.RemoteSchedulerResponder.
    """

    def initialize(self, scheduler):
        self._scheduler = scheduler
        self.set_header("Access-Control-Allow-Headers", "Accept, Authorization, Content-Type, Origin")
        self.set_header("Access-Control-Allow-Methods", "GET, OPTIONS")
        self.set_header("Access-Control-Allow-Origin", "*")

    def get(self, method):
        if method not in RPC_METHODS:
            self.send_error(404)
            return
        payload = self.get_argument('data', default="{}")
        arguments = json.loads(payload)

        if hasattr(self._scheduler, method):
            result = getattr(self._scheduler, method)(**arguments)
            self.write({"response": result})  # wrap all json response in a dictionary
        else:
            self.send_error(404)

    post = get


class BaseTaskHistoryHandler(tornado.web.RequestHandler):
    def initialize(self, scheduler):
        self._scheduler = scheduler

    def get_template_path(self):
        return pkg_resources.resource_filename(__name__, 'templates')


<<<<<<< HEAD
=======
class AllRunHandler(BaseTaskHistoryHandler):
    def get(self):
        all_tasks = self._scheduler.task_history.find_all_runs()
        tasknames = [task.name for task in all_tasks]
        # show all tasks with their name list to be selected
        # why all tasks? the duration of the event history of a selected task
        # can be more than 24 hours.
        self.render("menu.html", tasknames=tasknames)


class SelectedRunHandler(BaseTaskHistoryHandler):
    def get(self, name):
        statusResults = {}
        taskResults = []
        # get all tasks that has been updated
        all_tasks = self._scheduler.task_history.find_all_runs()
        # get events history for all tasks
        all_tasks_event_history = self._scheduler.task_history.find_all_events()

        # build the dictionary tasks with index: id, value: task_name
        tasks = {task.id: str(task.name) for task in all_tasks}

        for task in all_tasks_event_history:
            # if the name of user-selected task is in tasks, get its task_id
            if tasks.get(task.task_id) == str(name):
                status = str(task.event_name)
                if status not in statusResults:
                    statusResults[status] = []
                # append the id, task_id, ts, y with 0, next_process with null
                # for the status(running/failed/done) of the selected task
                statusResults[status].append(({
                                                  'id': str(task.id), 'task_id': str(task.task_id),
                                                  'x': from_utc(str(task.ts)), 'y': 0, 'next_process': ''}))
                # append the id, task_name, task_id, status, datetime, timestamp
                # for the selected task
                taskResults.append({
                    'id': str(task.id), 'taskName': str(name), 'task_id': str(task.task_id),
                    'status': str(task.event_name), 'datetime': str(task.ts),
                    'timestamp': from_utc(str(task.ts))})
        statusResults = json.dumps(statusResults)
        taskResults = json.dumps(taskResults)
        statusResults = tornado.escape.xhtml_unescape(str(statusResults))
        taskResults = tornado.escape.xhtml_unescape(str(taskResults))
        self.render('history.html', name=name, statusResults=statusResults, taskResults=taskResults)


>>>>>>> 0ebf37f2
def from_utc(utcTime, fmt=None):
    """convert UTC time string to time.struct_time: change datetime.datetime to time, return time.struct_time type"""
    if fmt is None:
        try_formats = ["%Y-%m-%d %H:%M:%S.%f", "%Y-%m-%d %H:%M:%S"]
    else:
        try_formats = [fmt]

    for fmt in try_formats:
        try:
            time_struct = datetime.datetime.strptime(utcTime, fmt)
        except ValueError:
            pass
        else:
            date = int(time.mktime(time_struct.timetuple()))
            return date
    else:
        raise ValueError("No UTC format matches {}".format(utcTime))


class RecentRunHandler(BaseTaskHistoryHandler):
    @tornado.gen.coroutine
    def get(self):
        tasks = yield call_in_thread(self._scheduler.task_history.find_latest_runs)
        self.render("recent.html", tasks=tasks)


class ByNameHandler(BaseTaskHistoryHandler):
    @tornado.gen.coroutine
    def get(self, name):
        tasks = yield call_in_thread(self._scheduler.task_history.find_all_by_name, name)
        self.render("recent.html", tasks=tasks)


class ByIdHandler(BaseTaskHistoryHandler):
    @tornado.gen.coroutine
    def get(self, id):
        task = yield call_in_thread(self._scheduler.task_history.find_task_by_id, id)
        self.render("show.html", task=task)


class ByParamsHandler(BaseTaskHistoryHandler):
    @tornado.gen.coroutine
    def get(self, name):
        payload = self.get_argument('data', default="{}")
        arguments = json.loads(payload)
        tasks = yield call_in_thread(self._scheduler.task_history.find_all_by_parameters, name, session=None, **arguments)
        self.render("recent.html", tasks=tasks)


class RootPathHandler(BaseTaskHistoryHandler):
    def get(self):
        self.redirect("/static/visualiser/index.html")


def app(scheduler):
    settings = {"static_path": os.path.join(os.path.dirname(__file__), "static"),
                "unescape": tornado.escape.xhtml_unescape,
                "compress_response": True,
                }
    handlers = [
        (r'/api/(.*)', RPCHandler, {"scheduler": scheduler}),
        (r'/', RootPathHandler, {'scheduler': scheduler}),
        (r'/history', RecentRunHandler, {'scheduler': scheduler}),
        (r'/history/by_name/(.*?)', ByNameHandler, {'scheduler': scheduler}),
        (r'/history/by_id/(.*?)', ByIdHandler, {'scheduler': scheduler}),
        (r'/history/by_params/(.*?)', ByParamsHandler, {'scheduler': scheduler})
    ]
    api_app = tornado.web.Application(handlers, **settings)
    return api_app


def _init_api(scheduler, api_port=None, address=None, unix_socket=None):
    api_app = app(scheduler)
    if unix_socket is not None:
        api_sockets = [tornado.netutil.bind_unix_socket(unix_socket)]
    else:
        api_sockets = tornado.netutil.bind_sockets(api_port, address=address)
    server = tornado.httpserver.HTTPServer(api_app)
    server.add_sockets(api_sockets)

    # Return the bound socket names.  Useful for connecting client in test scenarios.
    return [s.getsockname() for s in api_sockets]


def run(api_port=8082, address=None, unix_socket=None, scheduler=None):
    """
    Runs one instance of the API server.
    """
    if scheduler is None:
        scheduler = Scheduler()

    # load scheduler state
    scheduler.load()

    _init_api(
        scheduler=scheduler,
        api_port=api_port,
        address=address,
        unix_socket=unix_socket,
    )

    # prune work DAG every 60 seconds
    pruner = tornado.ioloop.PeriodicCallback(scheduler.prune, 60000)
    pruner.start()

    def shutdown_handler(signum, frame):
        exit_handler()
        sys.exit(0)

    @atexit.register
    def exit_handler():
        logger.info("Scheduler instance shutting down")
        scheduler.dump()
        stop()

    signal.signal(signal.SIGINT, shutdown_handler)
    signal.signal(signal.SIGTERM, shutdown_handler)
    if os.name == 'nt':
        signal.signal(signal.SIGBREAK, shutdown_handler)
    else:
        signal.signal(signal.SIGQUIT, shutdown_handler)

    logger.info("Scheduler starting up")

    tornado.ioloop.IOLoop.instance().start()


def stop():
    tornado.ioloop.IOLoop.instance().stop()


if __name__ == "__main__":
    run()<|MERGE_RESOLUTION|>--- conflicted
+++ resolved
@@ -105,8 +105,6 @@
         return pkg_resources.resource_filename(__name__, 'templates')
 
 
-<<<<<<< HEAD
-=======
 class AllRunHandler(BaseTaskHistoryHandler):
     def get(self):
         all_tasks = self._scheduler.task_history.find_all_runs()
@@ -153,7 +151,6 @@
         self.render('history.html', name=name, statusResults=statusResults, taskResults=taskResults)
 
 
->>>>>>> 0ebf37f2
 def from_utc(utcTime, fmt=None):
     """convert UTC time string to time.struct_time: change datetime.datetime to time, return time.struct_time type"""
     if fmt is None:
