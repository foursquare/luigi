# -*- coding: utf-8 -*-
#
# Copyright 2012-2015 Spotify AB
#
# Licensed under the Apache License, Version 2.0 (the "License");
# you may not use this file except in compliance with the License.
# You may obtain a copy of the License at
#
# http://www.apache.org/licenses/LICENSE-2.0
#
# Unless required by applicable law or agreed to in writing, software
# distributed under the License is distributed on an "AS IS" BASIS,
# WITHOUT WARRANTIES OR CONDITIONS OF ANY KIND, either express or implied.
# See the License for the specific language governing permissions and
# limitations under the License.
#

"""
Run Hadoop Mapreduce jobs using Hadoop Streaming. To run a job, you need
to subclass :py:class:`luigi.contrib.hadoop.JobTask` and implement a
``mapper`` and ``reducer`` methods. See :doc:`/example_top_artists` for
an example of how to run a Hadoop job.
"""

from __future__ import print_function

import abc
import datetime
import glob
import logging
import os
import pickle
import random
import re
import shutil
import signal
try:
    from StringIO import StringIO
except ImportError:
    from io import StringIO
import subprocess
import sys
import tempfile
import warnings
from hashlib import md5
from itertools import groupby
from luigi import six

from luigi import configuration
import luigi
import luigi.task
import luigi.contrib.gcs
import luigi.contrib.hdfs
import luigi.s3
from luigi import mrrunner

if six.PY2:
    from itertools import imap as map

try:
    # See benchmark at https://gist.github.com/mvj3/02dca2bcc8b0ef1bbfb5
    import ujson as json
except ImportError:
    import json

logger = logging.getLogger('luigi-interface')

_attached_packages = []


TRACKING_RE = re.compile(r'(tracking url|the url to track the job):\s+(?P<url>.+)$')


class hadoop(luigi.task.Config):
    pool = luigi.Parameter(default=None,
                           description='Hadoop pool so use for Hadoop tasks. '
                           'To specify pools per tasks, see '
                           'BaseHadoopJobTask.pool')


def attach(*packages):
    """
    Attach a python package to hadoop map reduce tarballs to make those packages available
    on the hadoop cluster.
    """
    _attached_packages.extend(packages)


def dereference(f):
    if os.path.islink(f):
        # by joining with the dirname we are certain to get the absolute path
        return dereference(os.path.join(os.path.dirname(f), os.readlink(f)))
    else:
        return f


def get_extra_files(extra_files):
    result = []
    for f in extra_files:
        if isinstance(f, str):
            src, dst = f, os.path.basename(f)
        elif isinstance(f, tuple):
            src, dst = f
        else:
            raise Exception()

        if os.path.isdir(src):
            src_prefix = os.path.join(src, '')
            for base, dirs, files in os.walk(src):
                for f in files:
                    f_src = os.path.join(base, f)
                    f_src_stripped = f_src[len(src_prefix):]
                    f_dst = os.path.join(dst, f_src_stripped)
                    result.append((f_src, f_dst))
        else:
            result.append((src, dst))

    return result


def create_packages_archive(packages, filename):
    """
    Create a tar archive which will contain the files for the packages listed in packages.
    """
    import tarfile
    tar = tarfile.open(filename, "w")

    def add(src, dst):
        logger.debug('adding to tar: %s -> %s', src, dst)
        tar.add(src, dst)

    def add_files_for_package(sub_package_path, root_package_path, root_package_name):
        for root, dirs, files in os.walk(sub_package_path):
            if '.svn' in dirs:
                dirs.remove('.svn')
            for f in files:
                if not f.endswith(".pyc") and not f.startswith("."):
                    add(dereference(root + "/" + f), root.replace(root_package_path, root_package_name) + "/" + f)

    for package in packages:
        # Put a submodule's entire package in the archive. This is the
        # magic that usually packages everything you need without
        # having to attach packages/modules explicitly
        if not getattr(package, "__path__", None) and '.' in package.__name__:
            package = __import__(package.__name__.rpartition('.')[0], None, None, 'non_empty')

        n = package.__name__.replace(".", "/")

        if getattr(package, "__path__", None):
            # TODO: (BUG) picking only the first path does not
            # properly deal with namespaced packages in different
            # directories
            p = package.__path__[0]

            if p.endswith('.egg') and os.path.isfile(p):
                raise 'egg files not supported!!!'
                # Add the entire egg file
                # p = p[:p.find('.egg') + 4]
                # add(dereference(p), os.path.basename(p))

            else:
                # include __init__ files from parent projects
                root = []
                for parent in package.__name__.split('.')[0:-1]:
                    root.append(parent)
                    module_name = '.'.join(root)
                    directory = '/'.join(root)

                    add(dereference(__import__(module_name, None, None, 'non_empty').__path__[0] + "/__init__.py"),
                        directory + "/__init__.py")

                add_files_for_package(p, p, n)

                # include egg-info directories that are parallel:
                for egg_info_path in glob.glob(p + '*.egg-info'):
                    logger.debug(
                        'Adding package metadata to archive for "%s" found at "%s"',
                        package.__name__,
                        egg_info_path
                    )
                    add_files_for_package(egg_info_path, p, n)

        else:
            f = package.__file__
            if f.endswith("pyc"):
                f = f[:-3] + "py"
            if n.find(".") == -1:
                add(dereference(f), os.path.basename(f))
            else:
                add(dereference(f), n + ".py")
    tar.close()


def flatten(sequence):
    """
    A simple generator which flattens a sequence.

    Only one level is flattened.

    .. code-block:: python

        (1, (2, 3), 4) -> (1, 2, 3, 4)

    """
    for item in sequence:
        if hasattr(item, "__iter__") and not isinstance(item, str) and not isinstance(item, bytes):
            for i in item:
                yield i
        else:
            yield item


class HadoopRunContext(object):

    def __init__(self):
        self.job_id = None
        self.application_id = None

    def __enter__(self):
        self.__old_signal = signal.getsignal(signal.SIGTERM)
        signal.signal(signal.SIGTERM, self.kill_job)
        return self

    def kill_job(self, captured_signal=None, stack_frame=None):
        if self.application_id:
            logger.info('Job interrupted, killing application %s' % self.application_id)
            subprocess.call(['yarn', 'application', '-kill', self.application_id])
        elif self.job_id:
            logger.info('Job interrupted, killing job %s', self.job_id)
            subprocess.call(['mapred', 'job', '-kill', self.job_id])
        if captured_signal is not None:
            # adding 128 gives the exit code corresponding to a signal
            sys.exit(128 + captured_signal)

    def __exit__(self, exc_type, exc_val, exc_tb):
        if exc_type is KeyboardInterrupt:
            self.kill_job()
        signal.signal(signal.SIGTERM, self.__old_signal)


class HadoopJobError(RuntimeError):

    def __init__(self, message, out=None, err=None):
        super(HadoopJobError, self).__init__(message, out, err)
        self.message = message
        self.out = out
        self.err = err

    def __str__(self):
        return self.message


def run_and_track_hadoop_job(arglist, tracking_url_callback=None, env=None):
    """
    Runs the job by invoking the command from the given arglist.
    Finds tracking urls from the output and attempts to fetch errors using those urls if the job fails.
    Throws HadoopJobError with information about the error
    (including stdout and stderr from the process)
    on failure and returns normally otherwise.

    :param arglist:
    :param tracking_url_callback:
    :param env:
    :return:
    """
    logger.info('%s', subprocess.list2cmdline(arglist))

    def write_luigi_history(arglist, history):
        """
        Writes history to a file in the job's output directory in JSON format.
        Currently just for tracking the job ID in a configuration where
        no history is stored in the output directory by Hadoop.
        """
        history_filename = configuration.get_config().get('core', 'history-filename', '')
        if history_filename and '-output' in arglist:
            output_dir = arglist[arglist.index('-output') + 1]
            f = luigi.contrib.hdfs.HdfsTarget(os.path.join(output_dir, history_filename)).open('w')
            f.write(json.dumps(history))
            f.close()

    def track_process(arglist, tracking_url_callback, env=None):
        # Dump stdout to a temp file, poll stderr and log it
        temp_stdout = tempfile.TemporaryFile('w+t')
        proc = subprocess.Popen(arglist, stdout=temp_stdout, stderr=subprocess.PIPE, env=env, close_fds=True, universal_newlines=True)

        # We parse the output to try to find the tracking URL.
        # This URL is useful for fetching the logs of the job.
        tracking_url = None
        job_id = None
        application_id = None
        err_lines = []

        with HadoopRunContext() as hadoop_context:
            while proc.poll() is None:
                err_line = proc.stderr.readline()
                err_lines.append(err_line)
                err_line = err_line.strip()
                if err_line:
                    logger.info('%s', err_line)
                err_line = err_line.lower()
                tracking_url_match = TRACKING_RE.search(err_line)
                if tracking_url_match:
                    tracking_url = tracking_url_match.group('url')
                    try:
                        tracking_url_callback(tracking_url)
                    except Exception as e:
                        logger.error("Error in tracking_url_callback, disabling! %s", e)

                        def tracking_url_callback(x):
                            return None
                if err_line.find('running job') != -1:
                    # hadoop jar output
                    job_id = err_line.split('running job: ')[-1]
                if err_line.find('submitted hadoop job:') != -1:
                    # scalding output
                    job_id = err_line.split('submitted hadoop job: ')[-1]
                if err_line.find('submitted application ') != -1:
                    application_id = err_line.split('submitted application ')[-1]
                hadoop_context.job_id = job_id
                hadoop_context.application_id = application_id

        # Read the rest + stdout
        err = ''.join(err_lines + [an_err_line for an_err_line in proc.stderr])
        temp_stdout.seek(0)
        out = ''.join(temp_stdout.readlines())

        if proc.returncode == 0:
            write_luigi_history(arglist, {'job_id': job_id})
            return (out, err)

        # Try to fetch error logs if possible
        message = 'Streaming job failed with exit code %d. ' % proc.returncode
        if not tracking_url:
            raise HadoopJobError(message + 'Also, no tracking url found.', out, err)

        try:
            task_failures = fetch_task_failures(tracking_url)
        except Exception as e:
            raise HadoopJobError(message + 'Additionally, an error occurred when fetching data from %s: %s' %
                                 (tracking_url, e), out, err)

        if not task_failures:
            raise HadoopJobError(message + 'Also, could not fetch output from tasks.', out, err)
        else:
            raise HadoopJobError(message + 'Output from tasks below:\n%s' % task_failures, out, err)

    if tracking_url_callback is None:
        def tracking_url_callback(x): return None

    return track_process(arglist, tracking_url_callback, env)


def fetch_task_failures(tracking_url):
    """
    Uses mechanize to fetch the actual task logs from the task tracker.

    This is highly opportunistic, and we might not succeed.
    So we set a low timeout and hope it works.
    If it does not, it's not the end of the world.

    TODO: Yarn has a REST API that we should probably use instead:
    http://hadoop.apache.org/docs/current/hadoop-yarn/hadoop-yarn-site/WebServicesIntro.html
    """
    import mechanize
    timeout = 3.0
    failures_url = tracking_url.replace('jobdetails.jsp', 'jobfailures.jsp') + '&cause=failed'
    logger.debug('Fetching data from %s', failures_url)
    b = mechanize.Browser()
    b.open(failures_url, timeout=timeout)
    links = list(b.links(text_regex='Last 4KB'))  # For some reason text_regex='All' doesn't work... no idea why
    links = random.sample(links, min(10, len(links)))  # Fetch a random subset of all failed tasks, so not to be biased towards the early fails
    error_text = []
    for link in links:
        task_url = link.url.replace('&start=-4097', '&start=-100000')  # Increase the offset
        logger.debug('Fetching data from %s', task_url)
        b2 = mechanize.Browser()
        try:
            r = b2.open(task_url, timeout=timeout)
            data = r.read()
        except Exception as e:
            logger.debug('Error fetching data from %s: %s', task_url, e)
            continue
        # Try to get the hex-encoded traceback back from the output
        for exc in re.findall(r'luigi-exc-hex=[0-9a-f]+', data):
            error_text.append('---------- %s:' % task_url)
            error_text.append(exc.split('=')[-1].decode('hex'))

    return '\n'.join(error_text)


class JobRunner(object):
    run_job = NotImplemented


class HadoopJobRunner(JobRunner):
    """
    Takes care of uploading & executing a Hadoop job using Hadoop streaming.

    TODO: add code to support Elastic Mapreduce (using boto) and local execution.
    """

    def __init__(self, streaming_jar, modules=None, streaming_args=None,
                 libjars=None, libjars_in_hdfs=None, jobconfs=None,
                 input_format=None, output_format=None,
                 end_job_with_atomic_move_dir=True, archives=None):
        def get(x, default):
            return x is not None and x or default
        self.streaming_jar = streaming_jar
        self.modules = get(modules, [])
        self.streaming_args = get(streaming_args, [])
        self.libjars = get(libjars, [])
        self.libjars_in_hdfs = get(libjars_in_hdfs, [])
        self.archives = get(archives, [])
        self.jobconfs = get(jobconfs, {})
        self.input_format = input_format
        self.output_format = output_format
        self.end_job_with_atomic_move_dir = end_job_with_atomic_move_dir
        self.tmp_dir = False

    def run_job(self, job, tracking_url_callback=None):
        if tracking_url_callback is not None:
            warnings.warn("tracking_url_callback argument is deprecated, task.set_tracking_url is "
                          "used instead.", DeprecationWarning)

        packages = [luigi] + self.modules + job.extra_modules() + list(_attached_packages)

        # find the module containing the job
        packages.append(__import__(job.__module__, None, None, 'dummy'))

        # find the path to out runner.py
        runner_path = mrrunner.__file__
        # assume source is next to compiled
        if runner_path.endswith("pyc"):
            runner_path = runner_path[:-3] + "py"

        base_tmp_dir = configuration.get_config().get('core', 'tmp-dir', None)
        if base_tmp_dir:
            warnings.warn("The core.tmp-dir configuration item is"
                          " deprecated, please use the TMPDIR"
                          " environment variable if you wish"
                          " to control where luigi.contrib.hadoop may"
                          " create temporary files and directories.")
            self.tmp_dir = os.path.join(base_tmp_dir, 'hadoop_job_%016x' % random.getrandbits(64))
            os.makedirs(self.tmp_dir)
        else:
            self.tmp_dir = tempfile.mkdtemp()

        logger.debug("Tmp dir: %s", self.tmp_dir)

        # build arguments
        config = configuration.get_config()
        python_executable = config.get('hadoop', 'python-executable', 'python')
        runner_arg = 'mrrunner.pex' if job.package_binary is not None else 'mrrunner.py'
        command = '{0} {1} {{step}}'.format(python_executable, runner_arg)
        map_cmd = command.format(step='map')
        cmb_cmd = command.format(step='combiner')
        red_cmd = command.format(step='reduce')

        output_final = job.output().path
        # atomic output: replace output with a temporary work directory
        if self.end_job_with_atomic_move_dir:
            illegal_targets = (
                luigi.s3.S3FlagTarget, luigi.contrib.gcs.GCSFlagTarget)
            if isinstance(job.output(), illegal_targets):
                raise TypeError("end_job_with_atomic_move_dir is not supported"
                                " for {}".format(illegal_targets))
            output_hadoop = '{output}-temp-{time}'.format(
                output=output_final,
                time=datetime.datetime.now().isoformat().replace(':', '-'))
        else:
            output_hadoop = output_final

        arglist = luigi.contrib.hdfs.load_hadoop_cmd() + ['jar', self.streaming_jar]

        # 'libjars' is a generic option, so place it first
        libjars = [libjar for libjar in self.libjars]

        for libjar in self.libjars_in_hdfs:
            run_cmd = luigi.contrib.hdfs.load_hadoop_cmd() + ['fs', '-get', libjar, self.tmp_dir]
            logger.debug(subprocess.list2cmdline(run_cmd))
            subprocess.call(run_cmd)
            libjars.append(os.path.join(self.tmp_dir, os.path.basename(libjar)))

        if libjars:
            arglist += ['-libjars', ','.join(libjars)]

        # 'archives' is also a generic option
        if self.archives:
            arglist += ['-archives', ','.join(self.archives)]

        # Add static files and directories
        extra_files = get_extra_files(job.extra_files())

        files = []
        for src, dst in extra_files:
            dst_tmp = '%s_%09d' % (dst.replace('/', '_'), random.randint(0, 999999999))
            files += ['%s#%s' % (src, dst_tmp)]
            # -files doesn't support subdirectories, so we need to create the dst_tmp -> dst manually
            job.add_link(dst_tmp, dst)

        if files:
            arglist += ['-files', ','.join(files)]

        jobconfs = job.jobconfs()

        for k, v in six.iteritems(self.jobconfs):
            jobconfs.append('%s=%s' % (k, v))

        for conf in jobconfs:
            arglist += ['-D', conf]

        arglist += self.streaming_args

        arglist += ['-mapper', map_cmd]
        if job.combiner != NotImplemented:
            arglist += ['-combiner', cmb_cmd]
        if job.reducer != NotImplemented:
            arglist += ['-reducer', red_cmd]
        packages_fn = 'mrrunner.pex' if job.package_binary is not None else 'packages.tar'
        files = [
            runner_path if job.package_binary is None else None,
            os.path.join(self.tmp_dir, packages_fn),
            os.path.join(self.tmp_dir, 'job-instance.pickle'),
        ]

        for f in filter(None, files):
            arglist += ['-file', f]

        if self.output_format:
            arglist += ['-outputformat', self.output_format]
        if self.input_format:
            arglist += ['-inputformat', self.input_format]

        allowed_input_targets = (
            luigi.contrib.hdfs.HdfsTarget,
            luigi.s3.S3Target,
            luigi.contrib.gcs.GCSTarget)
        for target in luigi.task.flatten(job.input_hadoop()):
            if not isinstance(target, allowed_input_targets):
                raise TypeError('target must one of: {}'.format(
                    allowed_input_targets))
            arglist += ['-input', target.path]

        allowed_output_targets = (
            luigi.contrib.hdfs.HdfsTarget,
            luigi.s3.S3FlagTarget,
            luigi.contrib.gcs.GCSFlagTarget)
        if not isinstance(job.output(), allowed_output_targets):
            raise TypeError('output must be one of: {}'.format(
                allowed_output_targets))
        arglist += ['-output', output_hadoop]

        # submit job
        if job.package_binary is not None:
            shutil.copy(job.package_binary, os.path.join(self.tmp_dir, 'mrrunner.pex'))
        else:
            create_packages_archive(packages, os.path.join(self.tmp_dir, 'packages.tar'))

        job.dump(self.tmp_dir)

        run_and_track_hadoop_job(arglist, tracking_url_callback=job.set_tracking_url)

        if self.end_job_with_atomic_move_dir:
            luigi.contrib.hdfs.HdfsTarget(output_hadoop).move_dir(output_final)
        self.finish()

    def finish(self):
        # FIXME: check for isdir?
        if self.tmp_dir and os.path.exists(self.tmp_dir):
            logger.debug('Removing directory %s', self.tmp_dir)
            shutil.rmtree(self.tmp_dir)

    def __del__(self):
        self.finish()


class DefaultHadoopJobRunner(HadoopJobRunner):
    """
    The default job runner just reads from config and sets stuff.
    """

    def __init__(self):
        config = configuration.get_config()
        streaming_jar = config.get('hadoop', 'streaming-jar')
        super(DefaultHadoopJobRunner, self).__init__(streaming_jar=streaming_jar)
        # TODO: add more configurable options


class LocalJobRunner(JobRunner):
    """
    Will run the job locally.

    This is useful for debugging and also unit testing. Tries to mimic Hadoop Streaming.

    TODO: integrate with JobTask
    """

    def __init__(self, samplelines=None):
        self.samplelines = samplelines

    def sample(self, input_stream, n, output):
        for i, line in enumerate(input_stream):
            if n is not None and i >= n:
                break
            output.write(line)

    def group(self, input_stream):
        output = StringIO()
        lines = []
        for i, line in enumerate(input_stream):
            parts = line.rstrip('\n').split('\t')
            blob = md5(str(i).encode('ascii')).hexdigest()  # pseudo-random blob to make sure the input isn't sorted
            lines.append((parts[:-1], blob, line))
        for _, _, line in sorted(lines):
            output.write(line)
        output.seek(0)
        return output

    def run_job(self, job):
        map_input = StringIO()

        for i in luigi.task.flatten(job.input_hadoop()):
            self.sample(i.open('r'), self.samplelines, map_input)

        map_input.seek(0)

        if job.reducer == NotImplemented:
            # Map only job; no combiner, no reducer
            map_output = job.output().open('w')
            job.run_mapper(map_input, map_output)
            map_output.close()
            return

        # run job now...
        map_output = StringIO()
        job.run_mapper(map_input, map_output)
        map_output.seek(0)

        if job.combiner == NotImplemented:
            reduce_input = self.group(map_output)
        else:
            combine_input = self.group(map_output)
            combine_output = StringIO()
            job.run_combiner(combine_input, combine_output)
            combine_output.seek(0)
            reduce_input = self.group(combine_output)

        reduce_output = job.output().open('w')
        job.run_reducer(reduce_input, reduce_output)
        reduce_output.close()


class BaseHadoopJobTask(luigi.Task):
    pool = luigi.Parameter(default=None, significant=False, positional=False)
    # This value can be set to change the default batching increment. Default is 1 for backwards compatibility.
    batch_counter_default = 1

    final_mapper = NotImplemented
    final_combiner = NotImplemented
    final_reducer = NotImplemented

    mr_priority = NotImplemented
    package_binary = None

    _counter_dict = {}
    task_id = None

    def _get_pool(self):
        """ Protected method """
        if self.pool:
            return self.pool
        if hadoop().pool:
            return hadoop().pool

    @abc.abstractmethod
    def job_runner(self):
        pass

    def jobconfs(self):
        jcs = []
<<<<<<< HEAD
        jcs.append('mapred.job.name=%s' % str(self))
        jcs.append('luigi.task_id=%s' % self.task_id)
=======
        jcs.append('mapred.job.name=%s' % self)
>>>>>>> 6f0d175c
        if self.mr_priority != NotImplemented:
            jcs.append('mapred.job.priority=%s' % self.mr_priority())
        pool = self._get_pool()
        if pool is not None:
            # Supporting two schedulers: fair (default) and capacity using the same option
            scheduler_type = configuration.get_config().get('hadoop', 'scheduler', 'fair')
            if scheduler_type == 'fair':
                jcs.append('mapred.fairscheduler.pool=%s' % pool)
            elif scheduler_type == 'capacity':
                jcs.append('mapred.job.queue.name=%s' % pool)
        return jcs

    def init_local(self):
        """
        Implement any work to setup any internal datastructure etc here.

        You can add extra input using the requires_local/input_local methods.

        Anything you set on the object will be pickled and available on the Hadoop nodes.
        """
        pass

    def init_hadoop(self):
        pass

    # available formats are "python" and "json".
    data_interchange_format = "python"

    def run(self):
        # The best solution is to store them as lazy `cached_property`, but it
        # has extraneous dependency. And `property` is slow (need to be
        # calculated every time when called), so we save them as attributes
        # directly.
        self.serialize = DataInterchange[self.data_interchange_format]['serialize']
        self.internal_serialize = DataInterchange[self.data_interchange_format]['internal_serialize']
        self.deserialize = DataInterchange[self.data_interchange_format]['deserialize']

        self.init_local()
        self.job_runner().run_job(self)

    def requires_local(self):
        """
        Default impl - override this method if you need any local input to be accessible in init().
        """
        return []

    def requires_hadoop(self):
        return self.requires()  # default impl

    def input_local(self):
        return luigi.task.getpaths(self.requires_local())

    def input_hadoop(self):
        return luigi.task.getpaths(self.requires_hadoop())

    def deps(self):
        # Overrides the default implementation
        return luigi.task.flatten(self.requires_hadoop()) + luigi.task.flatten(self.requires_local())

    def on_failure(self, exception):
        if isinstance(exception, HadoopJobError):
            return """Hadoop job failed with message: {message}

    stdout:
    {stdout}


    stderr:
    {stderr}
      """.format(message=exception.message, stdout=exception.out, stderr=exception.err)
        else:
            return super(BaseHadoopJobTask, self).on_failure(exception)


DataInterchange = {
    "python": {"serialize": str,
               "internal_serialize": repr,
               "deserialize": eval},
    "json": {"serialize": json.dumps,
             "internal_serialize": json.dumps,
             "deserialize": json.loads}
}


class JobTask(BaseHadoopJobTask):
    jobconf_truncate = 20000
    n_reduce_tasks = 25
    reducer = NotImplemented

    def jobconfs(self):
        jcs = super(JobTask, self).jobconfs()
        if self.reducer == NotImplemented:
            jcs.append('mapred.reduce.tasks=0')
        else:
            jcs.append('mapred.reduce.tasks=%s' % self.n_reduce_tasks)
        if self.jobconf_truncate >= 0:
            jcs.append('stream.jobconf.truncate.limit=%i' % self.jobconf_truncate)
        return jcs

    def init_mapper(self):
        pass

    def init_combiner(self):
        pass

    def init_reducer(self):
        pass

    def _setup_remote(self):
        self._setup_links()

    def job_runner(self):
        # We recommend that you define a subclass, override this method and set up your own config
        """
        Get the MapReduce runner for this job.

        If all outputs are HdfsTargets, the DefaultHadoopJobRunner will be used.
        Otherwise, the LocalJobRunner which streams all data through the local machine
        will be used (great for testing).
        """
        outputs = luigi.task.flatten(self.output())
        for output in outputs:
            if not isinstance(output, luigi.contrib.hdfs.HdfsTarget):
                warnings.warn("Job is using one or more non-HdfsTarget outputs" +
                              " so it will be run in local mode")
                return LocalJobRunner()
        else:
            return DefaultHadoopJobRunner()

    def reader(self, input_stream):
        """
        Reader is a method which iterates over input lines and outputs records.

        The default implementation yields one argument containing the line for each line in the input."""
        for line in input_stream:
            yield line,

    def writer(self, outputs, stdout, stderr=sys.stderr):
        """
        Writer format is a method which iterates over the output records
        from the reducer and formats them for output.

        The default implementation outputs tab separated items.
        """
        for output in outputs:
            try:
                output = flatten(output)
                if self.data_interchange_format == "json":
                    # Only dump one json string, and skip another one, maybe key or value.
                    output = filter(lambda x: x, output)
                else:
                    # JSON is already serialized, so we put `self.serialize` in a else statement.
                    output = map(self.serialize, output)
                print("\t".join(output), file=stdout)
            except:
                print(output, file=stderr)
                raise

    def mapper(self, item):
        """
        Re-define to process an input item (usually a line of input data).

        Defaults to identity mapper that sends all lines to the same reducer.
        """
        yield None, item

    combiner = NotImplemented

    def incr_counter(self, *args, **kwargs):
        """
        Increments a Hadoop counter.

        Since counters can be a bit slow to update, this batches the updates.
        """
        threshold = kwargs.get("threshold", self.batch_counter_default)
        if len(args) == 2:
            # backwards compatibility with existing hadoop jobs
            group_name, count = args
            key = (group_name,)
        else:
            group, name, count = args
            key = (group, name)

        ct = self._counter_dict.get(key, 0)
        ct += count
        if ct >= threshold:
            new_arg = list(key) + [ct]
            self._incr_counter(*new_arg)
            ct = 0
        self._counter_dict[key] = ct

    def _flush_batch_incr_counter(self):
        """
        Increments any unflushed counter values.
        """
        for key, count in six.iteritems(self._counter_dict):
            if count == 0:
                continue
            args = list(key) + [count]
            self._incr_counter(*args)
            self._counter_dict[key] = 0

    def _incr_counter(self, *args):
        """
        Increments a Hadoop counter.

        Note that this seems to be a bit slow, ~1 ms

        Don't overuse this function by updating very frequently.
        """
        if len(args) == 2:
            # backwards compatibility with existing hadoop jobs
            group_name, count = args
            print('reporter:counter:%s,%s' % (group_name, count), file=sys.stderr)
        else:
            group, name, count = args
            print('reporter:counter:%s,%s,%s' % (group, name, count), file=sys.stderr)

    def extra_modules(self):
        return []  # can be overridden in subclass

    def extra_files(self):
        """
        Can be overriden in subclass.

        Each element is either a string, or a pair of two strings (src, dst).

        * `src` can be a directory (in which case everything will be copied recursively).
        * `dst` can include subdirectories (foo/bar/baz.txt etc)

        Uses Hadoop's -files option so that the same file is reused across tasks.
        """
        return []

    def add_link(self, src, dst):
        if not hasattr(self, '_links'):
            self._links = []
        self._links.append((src, dst))

    def _setup_links(self):
        if hasattr(self, '_links'):
            missing = []
            for src, dst in self._links:
                d = os.path.dirname(dst)
                if d:
                    try:
                        os.makedirs(d)
                    except OSError:
                        pass
                if not os.path.exists(src):
                    missing.append(src)
                    continue
                if not os.path.exists(dst):
                    # If the combiner runs, the file might already exist,
                    # so no reason to create the link again
                    os.link(src, dst)
            if missing:
                raise HadoopJobError(
                    'Missing files for distributed cache: ' +
                    ', '.join(missing))

    def dump(self, directory=''):
        """
        Dump instance to file.
        """
        with self.no_unpicklable_properties():
            file_name = os.path.join(directory, 'job-instance.pickle')
            if self.__module__ == '__main__':
                d = pickle.dumps(self)
                module_name = os.path.basename(sys.argv[0]).rsplit('.', 1)[0]
                d = d.replace(b'(c__main__', "(c" + module_name)
                open(file_name, "wb").write(d)

            else:
                pickle.dump(self, open(file_name, "wb"))

    def _map_input(self, input_stream):
        """
        Iterate over input and call the mapper for each item.
        If the job has a parser defined, the return values from the parser will
        be passed as arguments to the mapper.

        If the input is coded output from a previous run,
        the arguments will be splitted in key and value.
        """
        for record in self.reader(input_stream):
            for output in self.mapper(*record):
                yield output
        if self.final_mapper != NotImplemented:
            for output in self.final_mapper():
                yield output
        self._flush_batch_incr_counter()

    def _reduce_input(self, inputs, reducer, final=NotImplemented):
        """
        Iterate over input, collect values with the same key, and call the reducer for each unique key.
        """
        for key, values in groupby(inputs, key=lambda x: self.internal_serialize(x[0])):
            for output in reducer(self.deserialize(key), (v[1] for v in values)):
                yield output
        if final != NotImplemented:
            for output in final():
                yield output
        self._flush_batch_incr_counter()

    def run_mapper(self, stdin=sys.stdin, stdout=sys.stdout):
        """
        Run the mapper on the hadoop node.
        """
        self.init_hadoop()
        self.init_mapper()
        outputs = self._map_input((line[:-1] for line in stdin))
        if self.reducer == NotImplemented:
            self.writer(outputs, stdout)
        else:
            self.internal_writer(outputs, stdout)

    def run_reducer(self, stdin=sys.stdin, stdout=sys.stdout):
        """
        Run the reducer on the hadoop node.
        """
        self.init_hadoop()
        self.init_reducer()
        outputs = self._reduce_input(self.internal_reader((line[:-1] for line in stdin)), self.reducer, self.final_reducer)
        self.writer(outputs, stdout)

    def run_combiner(self, stdin=sys.stdin, stdout=sys.stdout):
        self.init_hadoop()
        self.init_combiner()
        outputs = self._reduce_input(self.internal_reader((line[:-1] for line in stdin)), self.combiner, self.final_combiner)
        self.internal_writer(outputs, stdout)

    def internal_reader(self, input_stream):
        """
        Reader which uses python eval on each part of a tab separated string.
        Yields a tuple of python objects.
        """
        for input_line in input_stream:
            yield list(map(self.deserialize, input_line.split("\t")))

    def internal_writer(self, outputs, stdout):
        """
        Writer which outputs the python repr for each item.
        """
        for output in outputs:
            print("\t".join(map(self.internal_serialize, output)), file=stdout)<|MERGE_RESOLUTION|>--- conflicted
+++ resolved
@@ -678,12 +678,8 @@
 
     def jobconfs(self):
         jcs = []
-<<<<<<< HEAD
         jcs.append('mapred.job.name=%s' % str(self))
         jcs.append('luigi.task_id=%s' % self.task_id)
-=======
-        jcs.append('mapred.job.name=%s' % self)
->>>>>>> 6f0d175c
         if self.mr_priority != NotImplemented:
             jcs.append('mapred.job.priority=%s' % self.mr_priority())
         pool = self._get_pool()
