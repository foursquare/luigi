--- conflicted
+++ resolved
@@ -38,11 +38,8 @@
 import os
 import re
 import time
-<<<<<<< HEAD
 import Queue
-=======
 import uuid
->>>>>>> 0ebf37f2
 
 from luigi import six
 
@@ -864,18 +861,12 @@
                 for batch_task in self._state.get_batch_running_tasks(task.batch_id):
                     batch_task.expl = expl
 
-<<<<<<< HEAD
-        if not (task.status in (RUNNING, BATCH_RUNNING) and (status not in (DONE, FAILED, RUNNING) or task.worker_running != worker_id)) or new_deps:
-            # don't allow re-scheduling of task while it is running, it must either fail or succeed on the worker actually running it
-            if status == PENDING or status != task.status:
-=======
         task_is_not_running = task.status not in (RUNNING, BATCH_RUNNING)
         task_started_a_run = status in (DONE, FAILED, RUNNING)
         running_on_this_worker = task.worker_running == worker_id
         if task_is_not_running or (task_started_a_run and running_on_this_worker) or new_deps:
             # don't allow re-scheduling of task while it is running, it must either fail or succeed on the worker actually running it
             if status != task.status or status == PENDING:
->>>>>>> 0ebf37f2
                 # Update the DB only if there was a acctual change, to prevent noise.
                 # We also check for status == PENDING b/c that's the default value
                 # (so checking for status != task.status woule lie)
